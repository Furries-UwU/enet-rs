use std::ffi::CStr;
use std::fmt;
use std::net::{Ipv4Addr, SocketAddrV4};

use crate::Error;

use enet_sys::ENetAddress;

/// An IPv4 address that can be used with the ENet API.
#[derive(Clone, Debug, PartialEq, Eq)]
pub struct Address {
    addr: SocketAddrV4,
}

impl Address {
    /// Create a new address from an ip and a port.
    pub fn new(addr: Ipv4Addr, port: u16) -> Address {
        Address {
            addr: SocketAddrV4::new(addr, port),
        }
    }

    /// Create a new address from a given hostname.
    pub fn from_hostname(hostname: &CStr, port: u16) -> Result<Address, Error> {
        use enet_sys::enet_address_set_host;

        let mut addr = ENetAddress { host: 0, port };

        let res =
            unsafe { enet_address_set_host(&mut addr as *mut ENetAddress, hostname.as_ptr()) };

        if res != 0 {
            return Err(Error(res));
        }

        Ok(Address::new(
            // use native byte order here, Enet already guarantees network byte order, so don't
            // change it.
            Ipv4Addr::from(addr.host.to_ne_bytes()),
            addr.port,
        ))
    }

    /// Return the ip of this address
    pub fn ip(&self) -> &Ipv4Addr {
        self.addr.ip()
    }

    /// Returns the port of this address
    pub fn port(&self) -> u16 {
        self.addr.port()
    }

    pub(crate) fn to_enet_address(&self) -> ENetAddress {
        ENetAddress {
            // Use native byte order here, the octets are already arranged in the correct byte
            // order, don't change it
            host: u32::from_ne_bytes(self.ip().octets()),
            port: self.port(),
        }
    }

    pub(crate) fn from_enet_address(addr: &ENetAddress) -> Address {
<<<<<<< HEAD
        let bytes = addr.host.to_ne_bytes();
        Address::new(
            Ipv4Addr::new(bytes[0], bytes[1], bytes[2], bytes[3]),
            addr.port,
        )
=======
        // Split using native byte order here, as Enet guarantees that our bytes are already layed
        // out in network byte order.
        Address::new(Ipv4Addr::from(addr.host.to_ne_bytes()), addr.port)
>>>>>>> aef2c819
    }
}

impl fmt::Display for Address {
    fn fmt(&self, f: &mut fmt::Formatter<'_>) -> fmt::Result {
        write!(f, "{}:{}", self.ip(), self.port())
    }
}

impl From<SocketAddrV4> for Address {
    fn from(addr: SocketAddrV4) -> Address {
        Address { addr }
    }
}

#[cfg(test)]
mod tests {
    use super::Address;

    use std::ffi::CString;
    use std::net::Ipv4Addr;

    #[test]
    fn test_from_valid_hostname() {
        let addr = Address::from_hostname(&CString::new("localhost").unwrap(), 0).unwrap();
        assert_eq!(addr.addr.ip(), &Ipv4Addr::new(127, 0, 0, 1));
        assert_eq!(addr.addr.port(), 0);
    }

    #[test]
    fn test_from_invalid_hostname() {
        assert!(Address::from_hostname(&CString::new("").unwrap(), 0).is_err());
    }
}<|MERGE_RESOLUTION|>--- conflicted
+++ resolved
@@ -61,17 +61,9 @@
     }
 
     pub(crate) fn from_enet_address(addr: &ENetAddress) -> Address {
-<<<<<<< HEAD
-        let bytes = addr.host.to_ne_bytes();
-        Address::new(
-            Ipv4Addr::new(bytes[0], bytes[1], bytes[2], bytes[3]),
-            addr.port,
-        )
-=======
         // Split using native byte order here, as Enet guarantees that our bytes are already layed
         // out in network byte order.
         Address::new(Ipv4Addr::from(addr.host.to_ne_bytes()), addr.port)
->>>>>>> aef2c819
     }
 }
 
